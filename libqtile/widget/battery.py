--- conflicted
+++ resolved
@@ -11,11 +11,7 @@
 
 class Battery(base._TextBox):
     """
-<<<<<<< HEAD
-        A battery widget.
-=======
         A simple but flexible text-based battery widget.
->>>>>>> c8705527
     """
     defaults = manager.Defaults(
         ("font", "Arial", "Battery widget font"),
