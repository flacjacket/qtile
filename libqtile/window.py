--- conflicted
+++ resolved
@@ -455,21 +455,9 @@
                 ]
     @classmethod
     def create(klass, qtile, background, x, y, width, height, opacity=1.0):
-<<<<<<< HEAD
         win = qtile.conn.create_window(
-                    x, y, width, height, 0
+                    x, y, width, height
               )
-        
-        #win = qtile.root.create_window(
-        #            x, y, width, height, 0,
-        #            X.CopyFromParent, X.InputOutput,
-        #            X.CopyFromParent,
-        #            background = background,
-        #            event_mask = X.StructureNotifyMask | X.ExposureMask
-        #       )
-=======
-        win = qtile.conn.create_window(x, y, width, height)
->>>>>>> 138db7c3
         i = Internal(win, qtile)
         i.place(x, y, width, height, 0, None)
         i.setProp("internal", True)
